--- conflicted
+++ resolved
@@ -34,13 +34,7 @@
 or copied into `jre/languages/grcuda` of the Graal installation. Note that `--jvm`
 and `--polyglot` must be specified in both cases as well.
 
-<<<<<<< HEAD
-### Runtime compilation of GPU Kernels
-
-The following example shows how create a GPU kernel and two device arrays
-=======
 The following example shows how to create a GPU kernel and two device arrays
->>>>>>> db7dd60c
 in JavaScript (NodeJS) and invoke the kernel:
 
 ```JavaScript
